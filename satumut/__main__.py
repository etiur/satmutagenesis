<<<<<<< HEAD
"""
This script is designed to generate the sbatch file for the simulations to run.
"""

__author__ = "Ruite Xiang"
__license__ = "MIT"
__maintainer__ = "Ruite Xiang"
__email__ = "ruite.xiang@bsc.es"

import argparse
from subprocess import call
from os.path import basename
from .helper import neighbourresidues
from Bio import PDB


def parse_args():
    parser = argparse.ArgumentParser(description="Generate the mutant PDB and the corresponding running files")
    # main required arguments
    parser.add_argument("-i", "--input", required=True, nargs="+", help="Include one or more PDB path, all the"
                                                                        "rest remains the same for both PDBs")
    parser.add_argument("-p", "--position", required=False, nargs="+",
                        help="Include one or more chain IDs and positions -> Chain ID:position")
    parser.add_argument("-lc", "--ligchain", required=True, help="Include the chain ID of the ligand")
    parser.add_argument("-ln", "--ligname", required=True, help="The ligand residue name")
    parser.add_argument("-at", "--atoms", required=False, nargs="+",
                        help="Series of atoms of the residues to follow in this format -> chain ID:position:atom name")
    parser.add_argument("-cpm", "--cpus_per_mutant", required=False, default=25, type=int,
                        help="Include the number of cpus desired")
    parser.add_argument("-tcpus", "--total_cpus", required=False, type=int,
                        help="Include the number of cpus desired")
    parser.add_argument("-cpt", "--cpus_per_task", required=False, type=int,
                        help="Include the number of cpus desired")
    parser.add_argument("-po", "--polarize_metals", required=False, action="store_true",
                        help="used if there are metals in the system")
    parser.add_argument("-fa", "--polarization_factor", required=False, type=int,
                        help="The number to divide the charges")
    parser.add_argument("-t", "--test", required=False, action="store_true",
                        help="Used if you want to run a test before")
    parser.add_argument("-n", "--nord", required=False, action="store_true",
                        help="used if LSF is the utility managing the jobs")
    parser.add_argument("-m", "--multiple", required=False, action="store_true",
                        help="if you want to mutate 2 residue in the same pdb")
    parser.add_argument("-s", "--seed", required=False, default=12345, type=int,
                        help="Include the seed number to make the simulation reproducible")
    parser.add_argument("-d", "--dir", required=False,
                        help="The name of the folder for all the simulations")
    parser.add_argument("-pd", "--pdb_dir", required=False, default="pdb_files",
                        help="The name for the mutated pdb folder")
    parser.add_argument("-hy", "--hydrogen", required=False, action="store_false", help="leave it to default")
    parser.add_argument("-co", "--consec", required=False, action="store_true",
                        help="Consecutively mutate the PDB file for several rounds")
    parser.add_argument("-sb", "--sbatch", required=False, action="store_false",
                        help="True if you want to lanch the simulation right after creating the slurm file")
    parser.add_argument("-st", "--steps", required=False, type=int, default=1000,
                        help="The number of PELE steps")
    parser.add_argument("--dpi", required=False, default=800, type=int,
                        help="Set the quality of the plots")
    parser.add_argument("--box", required=False, default=30, type=int,
                        help="Set how many data points are used for the boxplot")
    parser.add_argument("-tr", "--trajectory", required=False, default=10, type=int,
                        help="Set how many PDBs are extracted from the trajectories")
    parser.add_argument("--out", required=False, default="summary",
                        help="Name of the summary file created at the end of the analysis")
    parser.add_argument("--plot", required=False,
                        help="Path of the plots folder")
    parser.add_argument("-an", "--analyse", required=False, choices=("energy", "distance", "both"), default="distance",
                        help="The metric to measure the improvement of the system")
    parser.add_argument("--thres", required=False, default=-0.1, type=float,
                        help="The threshold for the improvement which will affect what will be included in the summary")
    parser.add_argument("-sm", "--single_mutagenesis", required=False,
                        help="Specifiy the name of the residue that you want the "
                             "original residue to be mutated to. Both 3 letter "
                             "code and 1 letter code can be used. You can even specify the protonated states")
    parser.add_argument("-PR", "--plurizyme_at_and_res", required=False,
                        help="Specify the chain ID, residue number and the PDB atom name that"
                             "will set the list of the neighbouring residues for the"
                             "next round. Example: chain ID:position:atom name")
    parser.add_argument("-r", "--radius", required=False, default=5.0, type=float,
                        help="The radius around the selected atom to search for the other residues")
    parser.add_argument("-f", "--fixed_resids", required=False, default=(), nargs='+',
                        help="Specify the list of residues that you don't want"
                             "to have mutated (Must write the list of residue position"
                             "numbers)")
    parser.add_argument("-x", "--xtc", required=False, action="store_true",
                        help="Change the pdb format to xtc")
    parser.add_argument("-cd", "--catalytic_distance", required=False, default=3.5, type=float,
                        help="The distance considered to be catalytic")
    parser.add_argument("-tem", "--template", required=False, nargs="+",
                        help="Path to external forcefield templates")
    parser.add_argument("-sk", "--skip", required=False, nargs="+",
                        help="skip the processing of ligands by PlopRotTemp")
    parser.add_argument("-rot", "--rotamers", required=False, nargs="+",
                        help="Path to external rotamers templates")
    parser.add_argument("-e", "--equilibration", required=False, action="store_true",
                        help="Set equilibration")
    parser.add_argument("-l", "--log", required=False, action="store_true",
                        help="write logs")
    parser.add_argument("-da", "--dihedral_atoms", required=False, nargs="+",
                        help="The 4 atom necessary to calculate the dihedrals in format chain id:res number:atom name")
    parser.add_argument("-im", "--improve", required=False, choices=("R", "S"), default="R",
                        help="The enantiomer that should improve")
    parser.add_argument("-tu", "--turn", required=False, type=int,
                        help="the round of plurizyme generation, not needed for the 1st round")
    parser.add_argument("-en", "--energy_threshold", required=False, type=int, help="The number of steps to analyse")
    parser.add_argument("--QM", required=False, help="The path to the QM charges")
    parser.add_argument("-br","--box_radius", required=False, type=int, help="Radius of the exploration box")
    parser.add_argument("-mut", "--mutation", required=False, nargs="+",
                        choices=('ALA', 'CYS', 'GLU', 'ASP', 'GLY', 'PHE', 'ILE', 'HIS', 'LYS', 'MET', 'LEU', 'ASN',
                                 'GLN', 'PRO', 'SER', 'ARG', 'THR', 'TRP', 'VAL', 'TYR'),
                        help="The aminoacids to mutate to in 3 letter code")
    parser.add_argument("-cst", "--conservative", required=False, choices=(1, 2), default=None, type=int,
                        help="How conservative should the mutations be, choices are 1 (most consrvative) and 2")
    parser.add_argument("-pw", "--profile_with", required=False, choices=("Binding Energy", "currentEnergy"),
                        default="Binding Energy", help="The metric to generate the pele profiles with")
    args = parser.parse_args()

    return [args.input, args.position, args.ligchain, args.ligname, args.atoms, args.cpus_per_mutant, args.test,
            args.polarize_metals, args.multiple, args.seed, args.dir, args.nord, args.pdb_dir, args.hydrogen,
            args.consec, args.sbatch, args.steps, args.dpi, args.box, args.trajectory, args.out, args.plot,
            args.analyse, args.thres, args.single_mutagenesis, args.plurizyme_at_and_res, args.radius,
            args.fixed_resids, args.polarization_factor, args.total_cpus, args.xtc, args.catalytic_distance,
            args.template, args.skip, args.rotamers, args.equilibration, args.log, args.cpus_per_task, args.improve,
            args.turn, args.energy_threshold, args.QM, args.dihedral_atoms, args.box_radius, args.mutation,
            args.conservative, args.profile_with]


class CreateSlurmFiles:
    """
    Creates the 2 necessary files for the pele simulations
    """

    def __init__(self, input_, ligchain, ligname, atoms, position=(), cpus_mutant=25, dir_=None, hydrogen=True,
                 multiple=False, pdb_dir="pdb_files", consec=False, test=False, cu=False, seed=12345, nord=False,
                 steps=1000, dpi=800, box=30, traj=10, output="summary", plot_dir=None, opt="distance", thres=-0.1,
                 single_mutagenesis=None, plurizyme_at_and_res=None, radius=5.0, fixed_resids=(),
                 factor=None, total_cpus=None, xtc=False, cata_dist=3.5, template=None, skip=None, rotamers=None,
                 equilibration=True, log=False, cpt=None, improve="R", turn=None, energy_thres=None, QM=None,
                 dihedral=None, box_radius=None, mut=None, conservative=None, profile_with="Binding Energy"):
        """
        Initialize the CreateLaunchFiles object

        Parameters
        ___________
        input_: str
            A  PDB file's path
        ligchain: str
            the chain ID where the ligand is located
        ligname: str
            the residue name of the ligand in the PDB
        atoms: list[str]
            list of atom of the residue to follow, in this format --> chain ID:position:atom name
        position: list[str]
            [chain ID:position] of the residue, for example [A:139,..]
        cpus_mutant: int, optional
            how many cpus do you want to use
        dir_: str, optional
            Name of the folder ofr the simulations
        hydrogens: bool, optional
            Leave it true since it removes hydrogens (mostly unnecessary) but creates an error for CYS
        multiple: bool, optional
            Specify if to mutate 2 positions at the same pdb
        pdb_dir: str, optional
            The name of the folder where the mutated PDB files will be stored
        consec: bool, optional
            Consecutively mutate the PDB file for several rounds
        test: bool, optional
            Setting the simulation to test mode
        cu: bool, optional
            Set it to true if there are metals in the system
        seed: int, optional
            A seed number to make the simulations reproducible
        nord: bool, optional
            True if the system is managed by LSF
        steps: int, optional
            The number of PELE steps
        dpi : int, optional
            The quality of the plots
        box : int, optional
            how many points are used for the box plots
        traj : int, optional
            how many top pdbs are extracted from the trajectories
        output : str, optional
            name of the output file for the pdfs
        plot_dir : str
            Name for the results folder
        opt : str, optional
            choose if to analyse distance, energy or both
        thres : float, optional
            The threshold for the mutations to be included in the pdf
        single_mutagenesis: str
            The new residue to mutate the positions to, in 3 letter or 1 letter code
        plurizyme_at_and_res: str
            Chain_ID:position:atom_name, which will be the center around the search for neighbours
        radius: float, optional
            The radius for the neighbours search
        fixed_resids. list[position_num]
            A list of residues positions to avoid mutating
        factor: int, optional
            The number to divide the metal charges
        Total_cpus: int, optional
            The total number of cpus available
        xtc: bool, optional
            Set to True if you want to change the pdb format to xtc
        cata_dist: float, optional
            The catalytic distance
        template: str, optional
            Path to the external forcefield templates
        skip: str, optional
            Skip the processing of ligands by PlopRotTemp
        rotamers: str: optional
            Path to the external rotamers
        equilibration: bool, optional
            True to include equilibration steps
        log: bool, optional
            True to write the log files of simulations
        improve: str
            The enantiomer that should improve
        turn: int, optional
            The round of the plurizyme generation
        energy_thres: int, optional
            The binding energy to consider for catalytic poses
        QM: str, optional
            The path to the QM charges
        dihedral: list[str]
            The 4 atoms that form the dihedral in format chain ID:position:atom name
        box_radius: int, optional
            The radius of the exploration box
        mut: list[str], optional
            The list of mutations to perform
        conservative: int, optional
            How conservative should be the mutations according to Blossum62
        profile_with: str, optional
            The metric to generate the pele profiles with
        """

        self.input = input_
        self.ligchain = ligchain
        self.ligname = ligname
        if atoms:
            assert len(atoms) % 2 == 0, "Introduce pairs of atoms to follow"
            self.atoms = " ".join(atoms)
        else:
            self.atoms = None
        self.cpus = cpus_mutant
        self.test = test
        self.slurm = None
        self.cu = cu
        self.seed = seed
        self.nord = nord
        if multiple and len(position) == 2:
            self.len = 400
        elif single_mutagenesis and plurizyme_at_and_res:
            _ = neighbourresidues(input_, plurizyme_at_and_res, radius, fixed_resids)
            self.len = len(_)
        else:
            self.len = len(position) * 19 + 1
        if position:
            self.position = " ".join(position)
        else:
            self.position = None
        self.hydrogen = hydrogen
        self.multiple = multiple
        self.consec = consec
        self.dir = dir_
        self.pdb_dir = pdb_dir
        self.steps = steps
        self.dpi = dpi
        self.box = box
        self.traj = traj
        self.output = output
        self.plot_dir = plot_dir
        self.opt = opt
        self.thres = thres
        self.single = single_mutagenesis
        self.pluri = plurizyme_at_and_res
        self.radius = radius
        self.avoid = fixed_resids
        self.factor = factor
        self.total_cpus = total_cpus
        self.xtc = xtc
        self.cata_dist = cata_dist
        if template:
            self.template = " ".join(template)
        else:
            self.template = None
        if skip:
            self.skip = " ".join(skip)
        else:
            self.skip = None
        if rotamers:
            self.rotamer = " ".join(rotamers)
        else:
            self.rotamer = None
        self.equilibration = equilibration
        self.log = log
        if dihedral:
            self.dihedral_atoms = " ".join(dihedral)
        else:
            self.dihedral_atoms = None
        self.cpt = cpt
        self.improve = improve
        self.turn = turn
        self.energy_thres = energy_thres
        self.qm = QM
        self.box_radius = box_radius
        if mut:
            self.mut = " ".join(mut)
        else:
            self.mut = None
        if conservative:
            self.conservative = conservative
        else:
            self.conservative = None
        self.profile_with = profile_with

    def _size(self):
        """
        A function to calculate the size of the PDB file

        Returns
        ________
        residues length: int
        """
        parser = PDB.PDBParser(QUIET=True)
        structure = parser.get_structure(self.input[:-4], self.input)
        residues = list(structure.get_residues())

        return len(residues)

    def slurm_creation(self):
        """
        Creates the slurm running files for PELE in sbatch managed systems
        """
        if not self.dir:
            name = basename(self.input).replace(".pdb", "")
        else:
            name = basename(self.dir)
        self.slurm = "{}.sh".format(name)
        with open(self.slurm, "w") as slurm:
            lines = ["#!/bin/bash\n", "#SBATCH -J {}\n".format(name), "#SBATCH --output={}.out\n".format(name),
                     "#SBATCH --error={}.err\n".format(name)]
            if self.test:
                lines.append("#SBATCH --qos=debug\n")
            if self.cpt:
                lines.append("#SBATCH --cpus_per_task={}\n".format(self.cpt))
            if self.total_cpus:
                real_cpus = self.total_cpus
            else:
                real_cpus = self.cpus * self.len + 1
            lines.append("#SBATCH --ntasks={}\n\n".format(real_cpus))

            lines2 = ['module purge\n',
                      'export PELE="/gpfs/projects/bsc72/PELE++/mniv/V1.6.2-b1/"\n',
                      'export SCHRODINGER="/gpfs/projects/bsc72/SCHRODINGER_ACADEMIC"\n',
                      'module load intel mkl impi gcc # 2> /dev/null\n', 'module load boost/1.64.0 ANACONDA/2019.10\n',
                      'eval "$(conda shell.bash hook)"\n',
                      "conda activate /gpfs/projects/bsc72/conda_envs/platform/1.6.0\n\n"]

            argument_list = []
            arguments = "-i {} -lc {} -ln {} ".format(self.input, self.ligchain, self.ligname)
            argument_list.append(arguments)
            if self.atoms:
                argument_list.append("-at {} ".format(self.atoms))
            if self.position:
                argument_list.append("-p {} ".format(self.position))
            if self.seed != 12345:
                argument_list.append("--seed {} ".format(self.seed))
            if self.cpus != 25:
                argument_list.append("-cpm {} ".format(self.cpus))
            if self.total_cpus:
                argument_list.append("-tcpus {} ".format(self.total_cpus))
            if not self.hydrogen:
                argument_list.append("-hy ")
            if self.consec:
                argument_list.append("-co ")
            if self.multiple:
                argument_list.append("-m ")
            if self.cu:
                argument_list.append("-po ")
            if self.qm:
                argument_list.append("--QM {} ".format(self.qm))
            if self.box_radius:
                argument_list.append("-br {} ".format(self.box_radius))
            if self.nord:
                argument_list.append("--nord ")
            if self.pdb_dir != "pdb_files":
                argument_list.append("-pd {} ".format(self.pdb_dir))
            if self.dir:
                argument_list.append("--dir {} ".format(self.dir))
            if self.equilibration:
                argument_list.append("-e ")
            if self.profile_with != "Binding Energy":
                argument_list.append("-pw {} ".format(self.profile_with))
            if self.log:
                argument_list.append("-l ")
            if self.xtc:
                argument_list.append("-x ")
            if self.steps != 1000:
                argument_list.append("--steps {} ".format(self.steps))
            if self.dpi != 800:
                argument_list.append("--dpi {} ".format(self.dpi))
            if self.box != 30:
                argument_list.append("--box {} ".format(self.box))
            if self.traj != 10:
                argument_list.append("-tr {} ".format(self.traj))
            if self.output != "summary":
                argument_list.append("--out {} ".format(self.output))
            if self.plot_dir:
                argument_list.append("--plot {} ".format(self.plot_dir))
            if self.opt != "distance":
                argument_list.append("-an {} ".format(self.opt))
            if self.thres != 0.0:
                argument_list.append("--thres {} ".format(self.thres))
            if self.cata_dist != 3.5:
                argument_list.append("-cd {} ".format(self.cata_dist))
            if self.single and self.pluri:
                argument_list.append("-sm {} ".format(self.single))
                argument_list.append("-PR {} ".format(self.pluri))
                if self.radius != 5.0:
                    argument_list.append("-r {} ".format(self.radius))
                if len(self.avoid) != 0:
                    argument_list.append("-f {} ".format(self.avoid))
            if self.cu and self.factor:
                argument_list.append("-fa {} ".format(self.factor))
            if self.template:
                argument_list.append("-tem {} ".format(self.template))
            if self.mut:
                argument_list.append("-mut {} ".format(self.mut))
            if self.rotamer:
                argument_list.append("-rot {} ".format(self.rotamer))
            if self.skip:
                argument_list.append("-sk {} ".format(self.skip))
            if self.dihedral_atoms:
                argument_list.append("-da {} ".format(self.dihedral_atoms))
                argument_list.append("-im {} ".format(self.improve))
            if self.turn:
                argument_list.append("-tu {} ".format(self.turn))
            if self.energy_thres:
                argument_list.append("-en {} ".format(self.energy_thres))
            if self.conservative:
                argument_list.append("-cst {} ".format(self.conservative))
            all_arguments = "".join(argument_list)
            python = "/gpfs/projects/bsc72/conda_envs/saturated/bin/python -m satumut.simulation {}\n".format(
                all_arguments)
            lines2.append(python)
            lines.extend(lines2)
            slurm.writelines(lines)

        return self.slurm

    def slurm_nord(self):
        """
        Create slurm files for PELE in LSF managed systems
        """
        if not self.dir:
            name = basename(self.input).replace(".pdb", "")
        else:
            name = basename(self.dir)
        self.slurm = "{}.sh".format(name)
        with open(self.slurm, "w") as slurm:
            lines = ["#!/bin/bash\n", "#BSUB -J PELE\n", "#BSUB -oo {}.out\n".format(name),
                     "#BSUB -eo {}.err\n".format(name)]
            if self.test:
                lines.append("#BSUB -q debug\n")
                lines.append("#BSUB -W 01:00\n")
            else:
                lines.append('#BSUB -q bsc_ls')
                lines.append("#BSUB -W 48:00\n")

            if self.total_cpus:
                real_cpus = self.total_cpus
            else:
                real_cpus = self.cpus * self.len + 1
            lines.append("#BSUB -n {}\n\n".format(real_cpus))

            lines2 = ['module purge\n',
                      'module load intel gcc openmpi/1.8.1 boost/1.63.0 MKL/11.3 GTK+3/3.2.4\n',
                      'module load ANACONDA/2020.11\n',
                      'eval "$(conda shell.bash hook)"\n',
                      'conda activate /gpfs/projects/bsc72/conda_envs/platform/1.6.0_nord\n']

            argument_list = []
            arguments = "-i {} -lc {} -ln {} ".format(self.input, self.ligchain, self.ligname)
            argument_list.append(arguments)
            if self.atoms:
                argument_list.append("-at {} ".format(self.atoms))
            if self.position:
                argument_list.append("-p {} ".format(self.position))
            if self.seed != 12345:
                argument_list.append("--seed {} ".format(self.seed))
            if self.cpus != 25:
                argument_list.append("-cpm {} ".format(self.cpus))
            if self.total_cpus:
                argument_list.append("-tcpus {} ".format(self.total_cpus))
            if not self.hydrogen:
                argument_list.append("-hy ")
            if self.consec:
                argument_list.append("-co ")
            if self.multiple:
                argument_list.append("-m ")
            if self.cu:
                argument_list.append("-po ")
            if self.mut:
                argument_list.append("-mut {} ".format(self.mut))
            if self.nord:
                argument_list.append("--nord ")
            if self.equilibration:
                argument_list.append("-e ")
            if self.profile_with != "Binding Energy":
                argument_list.append("-pw {} ".format(self.profile_with))
            if self.log:
                argument_list.append("-l ")
            if self.box_radius:
                argument_list.append("-br {} ".format(self.box_radius))
            if self.qm:
                argument_list.append("--QM {} ".format(self.qm))
            if self.pdb_dir != "pdb_files":
                argument_list.append("-pd {} ".format(self.pdb_dir))
            if self.dir:
                argument_list.append("--dir {} ".format(self.dir))
            if self.xtc:
                argument_list.append("-x ")
            if self.steps != 1000:
                argument_list.append("--steps {} ".format(self.steps))
            if self.dpi != 800:
                argument_list.append("--dpi {} ".format(self.dpi))
            if self.box != 30:
                argument_list.append("--box {} ".format(self.box))
            if self.traj != 10:
                argument_list.append("-tr {} ".format(self.traj))
            if self.output != "summary":
                argument_list.append("--out {} ".format(self.output))
            if self.plot_dir:
                argument_list.append("--plot {} ".format(self.plot_dir))
            if self.opt != "distance":
                argument_list.append("-an {} ".format(self.opt))
            if self.thres != 0.0:
                argument_list.append("--thres {} ".format(self.thres))
            if self.cata_dist != 3.5:
                argument_list.append("-cd {} ".format(self.cata_dist))
            if self.single and self.pluri:
                argument_list.append("-sm {} ".format(self.single))
                argument_list.append("-PR {} ".format(self.pluri))
                if self.radius != 5.0:
                    argument_list.append("-r {} ".format(self.radius))
                if len(self.avoid) != 0:
                    argument_list.append("-f {} ".format(self.avoid))
            if self.cu and self.factor:
                argument_list.append("-fa {} ".format(self.factor))
            if self.template:
                argument_list.append("-tem {} ".format(self.template))
            if self.rotamer:
                argument_list.append("-rot {} ".format(self.rotamer))
            if self.skip:
                argument_list.append("-sk {} ".format(self.skip))
            if self.dihedral_atoms:
                argument_list.append("-da {} ".format(self.dihedral_atoms))
                argument_list.append("-im {} ".format(self.improve))
            if self.turn:
                argument_list.append("-tu {} ".format(self.turn))
            if self.energy_thres:
                argument_list.append("-en {} ".format(self.energy_thres))
            if self.conservative:
                argument_list.append("-cst {} ".format(self.conservative))
            all_arguments = "".join(argument_list)
            python = "/gpfs/projects/bsc72/conda_envs/saturated/bin/python -m satumut.simulation {}\n".format(
                all_arguments)
            lines2.append(python)
            lines.extend(lines2)
            slurm.writelines(lines)

        return self.slurm


def main():
    input_, position, ligchain, ligname, atoms, cpus, test, cu, multiple, seed, dir_, nord, pdb_dir, \
    hydrogen, consec, sbatch, steps, dpi, box, traj, out, plot_dir, analysis, thres, single_mutagenesis, \
    plurizyme_at_and_res, radius, fixed_resids, factor, total_cpus, xtc, cata_dist, template, skip, \
    rotamers, equilibration, log, cpt, improve, turn, energy_thres, QM, dihedral, box_radius, mut, conservative, \
    profile_with = parse_args()

    if dir_ and len(input_) > 1:
        dir_ = None
    for inp in input_:
        run = CreateSlurmFiles(inp, ligchain, ligname, atoms, position, cpus, dir_, hydrogen,
                               multiple, pdb_dir, consec, test, cu, seed, nord, steps, dpi, box, traj,
                               out, plot_dir, analysis, thres, single_mutagenesis, plurizyme_at_and_res, radius,
                               fixed_resids, factor, total_cpus, xtc, cata_dist, template, skip, rotamers,
                               equilibration, log, cpt, improve, turn, energy_thres, QM, dihedral, box_radius, mut,
                               conservative, profile_with)
        if not nord:
            slurm = run.slurm_creation()
        else:
            slurm = run.slurm_nord()
        if sbatch and not nord:
            call(["sbatch", "{}".format(slurm)])
        if sbatch and nord:
            call(["bsub", "<", "{}".format(slurm)])


if __name__ == "__main__":
    # Run this if this file is executed from command line but not if is imported as API
    main()
=======
"""
This script is designed to generate the sbatch file for the simulations to run.
"""

__author__ = "Ruite Xiang"
__license__ = "MIT"
__maintainer__ = "Ruite Xiang"
__email__ = "ruite.xiang@bsc.es"

import argparse
from subprocess import call
from os.path import basename
from .helper import neighbourresidues
from Bio import PDB


def parse_args():
    parser = argparse.ArgumentParser(description="Generate the mutant PDB and the corresponding running files")
    # main required arguments
    parser.add_argument("-i", "--input", required=True, nargs="+", help="Include one or more PDB path, all the"
                                                                        "rest remains the same for both PDBs")
    parser.add_argument("-p", "--position", required=False, nargs="+",
                        help="Include one or more chain IDs and positions -> Chain ID:position")
    parser.add_argument("-lc", "--ligchain", required=True, help="Include the chain ID of the ligand")
    parser.add_argument("-ln", "--ligname", required=True, help="The ligand residue name")
    parser.add_argument("-at", "--atoms", required=False, nargs="+",
                        help="Series of atoms of the residues to follow in this format -> chain ID:position:atom name")
    parser.add_argument("-cpm", "--cpus_per_mutant", required=False, default=25, type=int,
                        help="Include the number of cpus desired")
    parser.add_argument("-tcpus", "--total_cpus", required=False, type=int,
                        help="Include the number of cpus desired")
    parser.add_argument("-cpt", "--cpus_per_task", required=False, type=int,
                        help="Include the number of cpus desired")
    parser.add_argument("-po", "--polarize_metals", required=False, action="store_true",
                        help="used if there are metals in the system")
    parser.add_argument("-fa", "--polarization_factor", required=False, type=int,
                        help="The number to divide the charges")
    parser.add_argument("-t", "--test", required=False, action="store_true",
                        help="Used if you want to run a test before")
    parser.add_argument("-n", "--nord", required=False, action="store_true",
                        help="used if LSF is the utility managing the jobs")
    parser.add_argument("-m", "--multiple", required=False, action="store_true",
                        help="if you want to mutate 2 residue in the same pdb")
    parser.add_argument("-s", "--seed", required=False, default=12345, type=int,
                        help="Include the seed number to make the simulation reproducible")
    parser.add_argument("-d", "--dir", required=False,
                        help="The name of the folder for all the simulations")
    parser.add_argument("-pd", "--pdb_dir", required=False, default="pdb_files",
                        help="The name for the mutated pdb folder")
    parser.add_argument("-hy", "--hydrogen", required=False, action="store_false", help="leave it to default")
    parser.add_argument("-co", "--consec", required=False, action="store_true",
                        help="Consecutively mutate the PDB file for several rounds")
    parser.add_argument("-sb", "--sbatch", required=False, action="store_false",
                        help="True if you want to lanch the simulation right after creating the slurm file")
    parser.add_argument("-st", "--steps", required=False, type=int, default=1000,
                        help="The number of PELE steps")
    parser.add_argument("--dpi", required=False, default=800, type=int,
                        help="Set the quality of the plots")
    parser.add_argument("--box", required=False, default=30, type=int,
                        help="Set how many data points are used for the boxplot")
    parser.add_argument("-tr", "--trajectory", required=False, default=10, type=int,
                        help="Set how many PDBs are extracted from the trajectories")
    parser.add_argument("--out", required=False, default="summary",
                        help="Name of the summary file created at the end of the analysis")
    parser.add_argument("--plot", required=False,
                        help="Path of the plots folder")
    parser.add_argument("-an", "--analyse", required=False, choices=("energy", "distance", "both"), default="distance",
                        help="The metric to measure the improvement of the system")
    parser.add_argument("--thres", required=False, default=-0.1, type=float,
                        help="The threshold for the improvement which will affect what will be included in the summary")
    parser.add_argument("-sm", "--single_mutagenesis", required=False,
                        help="Specifiy the name of the residue that you want the "
                             "original residue to be mutated to. Both 3 letter "
                             "code and 1 letter code can be used. You can even specify the protonated states")
    parser.add_argument("-PR", "--plurizyme_at_and_res", required=False,
                        help="Specify the chain ID, residue number and the PDB atom name that"
                             "will set the list of the neighbouring residues for the"
                             "next round. Example: chain ID:position:atom name")
    parser.add_argument("-r", "--radius", required=False, default=5.0, type=float,
                        help="The radius around the selected atom to search for the other residues")
    parser.add_argument("-f", "--fixed_resids", required=False, default=(), nargs='+',
                        help="Specify the list of residues that you don't want"
                             "to have mutated (Must write the list of residue position"
                             "numbers)")
    parser.add_argument("-x", "--xtc", required=False, action="store_true",
                        help="Change the pdb format to xtc")
    parser.add_argument("-cd", "--catalytic_distance", required=False, default=3.5, type=float,
                        help="The distance considered to be catalytic")
    parser.add_argument("-tem", "--template", required=False, nargs="+",
                        help="Path to external forcefield templates")
    parser.add_argument("-sk", "--skip", required=False, nargs="+",
                        help="skip the processing of ligands by PlopRotTemp")
    parser.add_argument("-rot", "--rotamers", required=False, nargs="+",
                        help="Path to external rotamers templates")
    parser.add_argument("-e", "--equilibration", required=False, action="store_true",
                        help="Set equilibration")
    parser.add_argument("-l", "--log", required=False, action="store_true",
                        help="write logs")
    parser.add_argument("-da", "--dihedral_atoms", required=False, nargs="+",
                        help="The 4 atom necessary to calculate the dihedrals in format chain id:res number:atom name")
    parser.add_argument("-im", "--improve", required=False, choices=("R", "S"), default="R",
                        help="The enantiomer that should improve")
    parser.add_argument("-tu", "--turn", required=False, type=int,
                        help="the round of plurizyme generation, not needed for the 1st round")
    parser.add_argument("-en", "--energy_threshold", required=False, type=int, help="The number of steps to analyse")
    parser.add_argument("--QM", required=False, help="The path to the QM charges")
    parser.add_argument("-br","--box_radius", required=False, type=int, help="Radius of the exploration box")
    parser.add_argument("-mut", "--mutation", required=False, nargs="+",
                        choices=('ALA', 'CYS', 'GLU', 'ASP', 'GLY', 'PHE', 'ILE', 'HIS', 'LYS', 'MET', 'LEU', 'ASN',
                                 'GLN', 'PRO', 'SER', 'ARG', 'THR', 'TRP', 'VAL', 'TYR'),
                        help="The aminoacid in 3 letter code")
    parser.add_argument("-cst", "--conservative", required=False, choices=(1, 2), default=None, type=int,
                        help="How conservative should the mutations be, choises are 1 and 2")
    parser.add_argument("-pw", "--profile_with", required=False, choices=("Binding Energy", "currentEnergy"),
                        default="Binding Energy", help="The metric to generate the pele profiles with")
    args = parser.parse_args()

    return [args.input, args.position, args.ligchain, args.ligname, args.atoms, args.cpus_per_mutant, args.test,
            args.polarize_metals, args.multiple, args.seed, args.dir, args.nord, args.pdb_dir, args.hydrogen,
            args.consec, args.sbatch, args.steps, args.dpi, args.box, args.trajectory, args.out, args.plot,
            args.analyse, args.thres, args.single_mutagenesis, args.plurizyme_at_and_res, args.radius,
            args.fixed_resids, args.polarization_factor, args.total_cpus, args.xtc, args.catalytic_distance,
            args.template, args.skip, args.rotamers, args.equilibration, args.log, args.cpus_per_task, args.improve,
            args.turn, args.energy_threshold, args.QM, args.dihedral_atoms, args.box_radius, args.mutation,
            args.conservative, args.profile_with]


class CreateSlurmFiles:
    """
    Creates the 2 necessary files for the pele simulations
    """

    def __init__(self, input_, ligchain, ligname, atoms, position=(), cpus_mutant=25, dir_=None, hydrogen=True,
                 multiple=False, pdb_dir="pdb_files", consec=False, test=False, cu=False, seed=12345, nord=False,
                 steps=1000, dpi=800, box=30, traj=10, output="summary", plot_dir=None, opt="distance", thres=-0.1,
                 single_mutagenesis=None, plurizyme_at_and_res=None, radius=5.0, fixed_resids=(),
                 factor=None, total_cpus=None, xtc=False, cata_dist=3.5, template=None, skip=None, rotamers=None,
                 equilibration=True, log=False, cpt=None, improve="R", turn=None, energy_thres=None, QM=None,
                 dihedral=None, box_radius=None, mut=None, conservative=None, profile_with="Binding Energy"):
        """
        Initialize the CreateLaunchFiles object

        Parameters
        ___________
        input_: str
            A  PDB file's path
        ligchain: str
            the chain ID where the ligand is located
        ligname: str
            the residue name of the ligand in the PDB
        atoms: list[str]
            list of atom of the residue to follow, in this format --> chain ID:position:atom name
        position: list[str]
            [chain ID:position] of the residue, for example [A:139,..]
        cpus_mutant: int, optional
            how many cpus do you want to use
        dir_: str, optional
            Name of the folder ofr the simulations
        hydrogens: bool, optional
            Leave it true since it removes hydrogens (mostly unnecessary) but creates an error for CYS
        multiple: bool, optional
            Specify if to mutate 2 positions at the same pdb
        pdb_dir: str, optional
            The name of the folder where the mutated PDB files will be stored
        consec: bool, optional
            Consecutively mutate the PDB file for several rounds
        test: bool, optional
            Setting the simulation to test mode
        cu: bool, optional
            Set it to true if there are metals in the system
        seed: int, optional
            A seed number to make the simulations reproducible
        nord: bool, optional
            True if the system is managed by LSF
        steps: int, optional
            The number of PELE steps
        dpi : int, optional
            The quality of the plots
        box : int, optional
            how many points are used for the box plots
        traj : int, optional
            how many top pdbs are extracted from the trajectories
        output : str, optional
            name of the output file for the pdfs
        plot_dir : str
            Name for the results folder
        opt : str, optional
            choose if to analyse distance, energy or both
        thres : float, optional
            The threshold for the mutations to be included in the pdf
        single_mutagenesis: str
            The new residue to mutate the positions to, in 3 letter or 1 letter code
        plurizyme_at_and_res: str
            Chain_ID:position:atom_name, which will be the center around the search for neighbours
        radius: float, optional
            The radius for the neighbours search
        fixed_resids. list[position_num]
            A list of residues positions to avoid mutating
        factor: int, optional
            The number to divide the metal charges
        Total_cpus: int, optional
            The total number of cpus available
        xtc: bool, optional
            Set to True if you want to change the pdb format to xtc
        cata_dist: float, optional
            The catalytic distance
        template: str, optional
            Path to the external forcefield templates
        skip: str, optional
            Skip the processing of ligands by PlopRotTemp
        rotamers: str: optional
            Path to the external rotamers
        equilibration: bool, optional
            True to include equilibration steps
        log: bool, optional
            True to write the log files of simulations
        improve: str
            The enantiomer that should improve
        turn: int, optional
            The round of the plurizyme generation
        energy_thres: int, optional
            The binding energy to consider for catalytic poses
        QM: str, optional
            The path to the QM charges
        dihedral: list[str]
            The 4 atoms that form the dihedral in format chain ID:position:atom name
        box_radius: int, optional
            The radius of the exploration box
        mut: list[str], optional
            The list of mutations to perform
        conservative: int, optional
            How conservative should be the mutations according to Blossum62
        profile_with: str, optional
            The metric to generate the pele profiles with
        """

        self.input = input_
        self.ligchain = ligchain
        self.ligname = ligname
        if atoms:
            assert len(atoms) % 2 == 0, "Introduce pairs of atoms to follow"
            self.atoms = " ".join(atoms)
        else:
            self.atoms = None
        self.cpus = cpus_mutant
        self.test = test
        self.slurm = None
        self.cu = cu
        self.seed = seed
        self.nord = nord
        if multiple and len(position) == 2:
            self.len = 400
        elif single_mutagenesis and plurizyme_at_and_res:
            _ = neighbourresidues(input_, plurizyme_at_and_res, radius, fixed_resids)
            self.len = len(_)
        else:
            self.len = len(position) * 19 + 1
        if position:
            self.position = " ".join(position)
        else:
            self.position = None
        self.hydrogen = hydrogen
        self.multiple = multiple
        self.consec = consec
        self.dir = dir_
        self.pdb_dir = pdb_dir
        self.steps = steps
        self.dpi = dpi
        self.box = box
        self.traj = traj
        self.output = output
        self.plot_dir = plot_dir
        self.opt = opt
        self.thres = thres
        self.single = single_mutagenesis
        self.pluri = plurizyme_at_and_res
        self.radius = radius
        self.avoid = fixed_resids
        self.factor = factor
        self.total_cpus = total_cpus
        self.xtc = xtc
        self.cata_dist = cata_dist
        if template:
            self.template = " ".join(template)
        else:
            self.template = None
        if skip:
            self.skip = " ".join(skip)
        else:
            self.skip = None
        if rotamers:
            self.rotamer = " ".join(rotamers)
        else:
            self.rotamer = None
        self.equilibration = equilibration
        self.log = log
        if dihedral:
            self.dihedral_atoms = " ".join(dihedral)
        else:
            self.dihedral_atoms = None
        self.cpt = cpt
        self.improve = improve
        self.turn = turn
        self.energy_thres = energy_thres
        self.qm = QM
        self.box_radius = box_radius
        if mut:
            self.mut = " ".join(mut)
        else:
            self.mut = None
        if conservative:
            self.conservative = conservative
        else:
            self.conservative = None
        self.profile_with = profile_with

    def _size(self):
        """
        A function to calculate the size of the PDB file

        Returns
        ________
        residues length: int
        """
        parser = PDB.PDBParser(QUIET=True)
        structure = parser.get_structure(self.input[:-4], self.input)
        residues = list(structure.get_residues())

        return len(residues)

    def slurm_creation(self):
        """
        Creates the slurm running files for PELE in sbatch managed systems
        """
        if not self.dir:
            name = basename(self.input).replace(".pdb", "")
        else:
            name = basename(self.dir)
        self.slurm = "{}.sh".format(name)
        with open(self.slurm, "w") as slurm:
            lines = ["#!/bin/bash\n", "#SBATCH -J {}\n".format(name), "#SBATCH --output={}.out\n".format(name),
                     "#SBATCH --error={}.err\n".format(name)]
            if self.test:
                lines.append("#SBATCH --qos=debug\n")
            if self.cpt:
                lines.append("#SBATCH --cpus-per-task={}\n".format(self.cpt))
            if self.total_cpus:
                real_cpus = self.total_cpus
            else:
                real_cpus = self.cpus * self.len + 1
            lines.append("#SBATCH --ntasks={}\n\n".format(real_cpus))

            lines2 = ['module purge\n',
                      'export PELE="/gpfs/projects/bsc72/PELE++/mniv/V1.6.2-b1/"\n',
                      'export SCHRODINGER="/gpfs/projects/bsc72/SCHRODINGER_ACADEMIC"\n',
                      'module load intel mkl impi gcc # 2> /dev/null\n', 'module load boost/1.64.0 ANACONDA/2019.10\n',
                      'eval "$(conda shell.bash hook)"\n',
                      "conda activate /gpfs/projects/bsc72/conda_envs/platform/1.6.0\n\n"]

            argument_list = []
            arguments = "-i {} -lc {} -ln {} ".format(self.input, self.ligchain, self.ligname)
            argument_list.append(arguments)
            if self.atoms:
                argument_list.append("-at {} ".format(self.atoms))
            if self.position:
                argument_list.append("-p {} ".format(self.position))
            if self.seed != 12345:
                argument_list.append("--seed {} ".format(self.seed))
            if self.cpus != 25:
                argument_list.append("-cpm {} ".format(self.cpus))
            if self.total_cpus:
                argument_list.append("-tcpus {} ".format(self.total_cpus))
            if not self.hydrogen:
                argument_list.append("-hy ")
            if self.consec:
                argument_list.append("-co ")
            if self.multiple:
                argument_list.append("-m ")
            if self.cu:
                argument_list.append("-po ")
            if self.qm:
                argument_list.append("--QM {} ".format(self.qm))
            if self.box_radius:
                argument_list.append("-br {} ".format(self.box_radius))
            if self.nord:
                argument_list.append("--nord ")
            if self.pdb_dir != "pdb_files":
                argument_list.append("-pd {} ".format(self.pdb_dir))
            if self.dir:
                argument_list.append("--dir {} ".format(self.dir))
            if self.equilibration:
                argument_list.append("-e ")
            if self.profile_with != "Binding Energy":
                argument_list.append("-pw {} ".format(self.profile_with))
            if self.log:
                argument_list.append("-l ")
            if self.xtc:
                argument_list.append("-x ")
            if self.steps != 1000:
                argument_list.append("--steps {} ".format(self.steps))
            if self.dpi != 800:
                argument_list.append("--dpi {} ".format(self.dpi))
            if self.box != 30:
                argument_list.append("--box {} ".format(self.box))
            if self.traj != 10:
                argument_list.append("-tr {} ".format(self.traj))
            if self.output != "summary":
                argument_list.append("--out {} ".format(self.output))
            if self.plot_dir:
                argument_list.append("--plot {} ".format(self.plot_dir))
            if self.opt != "distance":
                argument_list.append("-an {} ".format(self.opt))
            if self.thres != 0.0:
                argument_list.append("--thres {} ".format(self.thres))
            if self.cata_dist != 3.5:
                argument_list.append("-cd {} ".format(self.cata_dist))
            if self.single and self.pluri:
                argument_list.append("-sm {} ".format(self.single))
                argument_list.append("-PR {} ".format(self.pluri))
                if self.radius != 5.0:
                    argument_list.append("-r {} ".format(self.radius))
                if len(self.avoid) != 0:
                    argument_list.append("-f {} ".format(self.avoid))
            if self.cu and self.factor:
                argument_list.append("-fa {} ".format(self.factor))
            if self.template:
                argument_list.append("-tem {} ".format(self.template))
            if self.mut:
                argument_list.append("-mut {} ".format(self.mut))
            if self.rotamer:
                argument_list.append("-rot {} ".format(self.rotamer))
            if self.skip:
                argument_list.append("-sk {} ".format(self.skip))
            if self.dihedral_atoms:
                argument_list.append("-da {} ".format(self.dihedral_atoms))
                argument_list.append("-im {} ".format(self.improve))
            if self.turn:
                argument_list.append("-tu {} ".format(self.turn))
            if self.energy_thres:
                argument_list.append("-en {} ".format(self.energy_thres))
            if self.conservative:
                argument_list.append("-cst {} ".format(self.conservative))
            all_arguments = "".join(argument_list)
            python = "/gpfs/projects/bsc72/conda_envs/saturated/bin/python -m satumut.simulation {}\n".format(
                all_arguments)
            lines2.append(python)
            lines.extend(lines2)
            slurm.writelines(lines)

        return self.slurm

    def slurm_nord(self):
        """
        Create slurm files for PELE in LSF managed systems
        """
        if not self.dir:
            name = basename(self.input).replace(".pdb", "")
        else:
            name = basename(self.dir)
        self.slurm = "{}.sh".format(name)
        with open(self.slurm, "w") as slurm:
            lines = ["#!/bin/bash\n", "#BSUB -J PELE\n", "#BSUB -oo {}.out\n".format(name),
                     "#BSUB -eo {}.err\n".format(name)]
            if self.test:
                lines.append("#BSUB -q debug\n")
                lines.append("#BSUB -W 01:00\n")
            else:
                lines.append('#BSUB -q bsc_ls')
                lines.append("#BSUB -W 48:00\n")

            if self.total_cpus:
                real_cpus = self.total_cpus
            else:
                real_cpus = self.cpus * self.len + 1
            lines.append("#BSUB -n {}\n\n".format(real_cpus))

            lines2 = ['module purge\n',
                      'module load intel gcc openmpi/1.8.1 boost/1.63.0 MKL/11.3 GTK+3/3.2.4\n',
                      'module load ANACONDA/2020.11\n',
                      'eval "$(conda shell.bash hook)"\n',
                      'conda activate /gpfs/projects/bsc72/conda_envs/platform/1.6.0_nord\n']

            argument_list = []
            arguments = "-i {} -lc {} -ln {} ".format(self.input, self.ligchain, self.ligname)
            argument_list.append(arguments)
            if self.atoms:
                argument_list.append("-at {} ".format(self.atoms))
            if self.position:
                argument_list.append("-p {} ".format(self.position))
            if self.seed != 12345:
                argument_list.append("--seed {} ".format(self.seed))
            if self.cpus != 25:
                argument_list.append("-cpm {} ".format(self.cpus))
            if self.total_cpus:
                argument_list.append("-tcpus {} ".format(self.total_cpus))
            if not self.hydrogen:
                argument_list.append("-hy ")
            if self.consec:
                argument_list.append("-co ")
            if self.multiple:
                argument_list.append("-m ")
            if self.cu:
                argument_list.append("-po ")
            if self.mut:
                argument_list.append("-mut {} ".format(self.mut))
            if self.nord:
                argument_list.append("--nord ")
            if self.equilibration:
                argument_list.append("-e ")
            if self.profile_with != "Binding Energy":
                argument_list.append("-pw {} ".format(self.profile_with))
            if self.log:
                argument_list.append("-l ")
            if self.box_radius:
                argument_list.append("-br {} ".format(self.box_radius))
            if self.qm:
                argument_list.append("--QM {} ".format(self.qm))
            if self.pdb_dir != "pdb_files":
                argument_list.append("-pd {} ".format(self.pdb_dir))
            if self.dir:
                argument_list.append("--dir {} ".format(self.dir))
            if self.xtc:
                argument_list.append("-x ")
            if self.steps != 1000:
                argument_list.append("--steps {} ".format(self.steps))
            if self.dpi != 800:
                argument_list.append("--dpi {} ".format(self.dpi))
            if self.box != 30:
                argument_list.append("--box {} ".format(self.box))
            if self.traj != 10:
                argument_list.append("-tr {} ".format(self.traj))
            if self.output != "summary":
                argument_list.append("--out {} ".format(self.output))
            if self.plot_dir:
                argument_list.append("--plot {} ".format(self.plot_dir))
            if self.opt != "distance":
                argument_list.append("-an {} ".format(self.opt))
            if self.thres != 0.0:
                argument_list.append("--thres {} ".format(self.thres))
            if self.cata_dist != 3.5:
                argument_list.append("-cd {} ".format(self.cata_dist))
            if self.single and self.pluri:
                argument_list.append("-sm {} ".format(self.single))
                argument_list.append("-PR {} ".format(self.pluri))
                if self.radius != 5.0:
                    argument_list.append("-r {} ".format(self.radius))
                if len(self.avoid) != 0:
                    argument_list.append("-f {} ".format(self.avoid))
            if self.cu and self.factor:
                argument_list.append("-fa {} ".format(self.factor))
            if self.template:
                argument_list.append("-tem {} ".format(self.template))
            if self.rotamer:
                argument_list.append("-rot {} ".format(self.rotamer))
            if self.skip:
                argument_list.append("-sk {} ".format(self.skip))
            if self.dihedral_atoms:
                argument_list.append("-da {} ".format(self.dihedral_atoms))
                argument_list.append("-im {} ".format(self.improve))
            if self.turn:
                argument_list.append("-tu {} ".format(self.turn))
            if self.energy_thres:
                argument_list.append("-en {} ".format(self.energy_thres))
            if self.conservative:
                argument_list.append("-cst {} ".format(self.conservative))
            all_arguments = "".join(argument_list)
            python = "/gpfs/projects/bsc72/conda_envs/saturated/bin/python -m satumut.simulation {}\n".format(
                all_arguments)
            lines2.append(python)
            lines.extend(lines2)
            slurm.writelines(lines)

        return self.slurm


def main():
    input_, position, ligchain, ligname, atoms, cpus, test, cu, multiple, seed, dir_, nord, pdb_dir, \
    hydrogen, consec, sbatch, steps, dpi, box, traj, out, plot_dir, analysis, thres, single_mutagenesis, \
    plurizyme_at_and_res, radius, fixed_resids, factor, total_cpus, xtc, cata_dist, template, skip, \
    rotamers, equilibration, log, cpt, improve, turn, energy_thres, QM, dihedral, box_radius, mut, conservative, \
    profile_with = parse_args()

    if dir_ and len(input_) > 1:
        dir_ = None
    for inp in input_:
        run = CreateSlurmFiles(inp, ligchain, ligname, atoms, position, cpus, dir_, hydrogen,
                               multiple, pdb_dir, consec, test, cu, seed, nord, steps, dpi, box, traj,
                               out, plot_dir, analysis, thres, single_mutagenesis, plurizyme_at_and_res, radius,
                               fixed_resids, factor, total_cpus, xtc, cata_dist, template, skip, rotamers,
                               equilibration, log, cpt, improve, turn, energy_thres, QM, dihedral, box_radius, mut,
                               conservative, profile_with)
        if not nord:
            slurm = run.slurm_creation()
        else:
            slurm = run.slurm_nord()
        if sbatch and not nord:
            call(["sbatch", "{}".format(slurm)])
        if sbatch and nord:
            call(["bsub", "<", "{}".format(slurm)])


if __name__ == "__main__":
    # Run this if this file is executed from command line but not if is imported as API
    main()
>>>>>>> 932346d4
<|MERGE_RESOLUTION|>--- conflicted
+++ resolved
@@ -1,4 +1,3 @@
-<<<<<<< HEAD
 """
 This script is designed to generate the sbatch file for the simulations to run.
 """
@@ -602,610 +601,4 @@
 
 if __name__ == "__main__":
     # Run this if this file is executed from command line but not if is imported as API
-    main()
-=======
-"""
-This script is designed to generate the sbatch file for the simulations to run.
-"""
-
-__author__ = "Ruite Xiang"
-__license__ = "MIT"
-__maintainer__ = "Ruite Xiang"
-__email__ = "ruite.xiang@bsc.es"
-
-import argparse
-from subprocess import call
-from os.path import basename
-from .helper import neighbourresidues
-from Bio import PDB
-
-
-def parse_args():
-    parser = argparse.ArgumentParser(description="Generate the mutant PDB and the corresponding running files")
-    # main required arguments
-    parser.add_argument("-i", "--input", required=True, nargs="+", help="Include one or more PDB path, all the"
-                                                                        "rest remains the same for both PDBs")
-    parser.add_argument("-p", "--position", required=False, nargs="+",
-                        help="Include one or more chain IDs and positions -> Chain ID:position")
-    parser.add_argument("-lc", "--ligchain", required=True, help="Include the chain ID of the ligand")
-    parser.add_argument("-ln", "--ligname", required=True, help="The ligand residue name")
-    parser.add_argument("-at", "--atoms", required=False, nargs="+",
-                        help="Series of atoms of the residues to follow in this format -> chain ID:position:atom name")
-    parser.add_argument("-cpm", "--cpus_per_mutant", required=False, default=25, type=int,
-                        help="Include the number of cpus desired")
-    parser.add_argument("-tcpus", "--total_cpus", required=False, type=int,
-                        help="Include the number of cpus desired")
-    parser.add_argument("-cpt", "--cpus_per_task", required=False, type=int,
-                        help="Include the number of cpus desired")
-    parser.add_argument("-po", "--polarize_metals", required=False, action="store_true",
-                        help="used if there are metals in the system")
-    parser.add_argument("-fa", "--polarization_factor", required=False, type=int,
-                        help="The number to divide the charges")
-    parser.add_argument("-t", "--test", required=False, action="store_true",
-                        help="Used if you want to run a test before")
-    parser.add_argument("-n", "--nord", required=False, action="store_true",
-                        help="used if LSF is the utility managing the jobs")
-    parser.add_argument("-m", "--multiple", required=False, action="store_true",
-                        help="if you want to mutate 2 residue in the same pdb")
-    parser.add_argument("-s", "--seed", required=False, default=12345, type=int,
-                        help="Include the seed number to make the simulation reproducible")
-    parser.add_argument("-d", "--dir", required=False,
-                        help="The name of the folder for all the simulations")
-    parser.add_argument("-pd", "--pdb_dir", required=False, default="pdb_files",
-                        help="The name for the mutated pdb folder")
-    parser.add_argument("-hy", "--hydrogen", required=False, action="store_false", help="leave it to default")
-    parser.add_argument("-co", "--consec", required=False, action="store_true",
-                        help="Consecutively mutate the PDB file for several rounds")
-    parser.add_argument("-sb", "--sbatch", required=False, action="store_false",
-                        help="True if you want to lanch the simulation right after creating the slurm file")
-    parser.add_argument("-st", "--steps", required=False, type=int, default=1000,
-                        help="The number of PELE steps")
-    parser.add_argument("--dpi", required=False, default=800, type=int,
-                        help="Set the quality of the plots")
-    parser.add_argument("--box", required=False, default=30, type=int,
-                        help="Set how many data points are used for the boxplot")
-    parser.add_argument("-tr", "--trajectory", required=False, default=10, type=int,
-                        help="Set how many PDBs are extracted from the trajectories")
-    parser.add_argument("--out", required=False, default="summary",
-                        help="Name of the summary file created at the end of the analysis")
-    parser.add_argument("--plot", required=False,
-                        help="Path of the plots folder")
-    parser.add_argument("-an", "--analyse", required=False, choices=("energy", "distance", "both"), default="distance",
-                        help="The metric to measure the improvement of the system")
-    parser.add_argument("--thres", required=False, default=-0.1, type=float,
-                        help="The threshold for the improvement which will affect what will be included in the summary")
-    parser.add_argument("-sm", "--single_mutagenesis", required=False,
-                        help="Specifiy the name of the residue that you want the "
-                             "original residue to be mutated to. Both 3 letter "
-                             "code and 1 letter code can be used. You can even specify the protonated states")
-    parser.add_argument("-PR", "--plurizyme_at_and_res", required=False,
-                        help="Specify the chain ID, residue number and the PDB atom name that"
-                             "will set the list of the neighbouring residues for the"
-                             "next round. Example: chain ID:position:atom name")
-    parser.add_argument("-r", "--radius", required=False, default=5.0, type=float,
-                        help="The radius around the selected atom to search for the other residues")
-    parser.add_argument("-f", "--fixed_resids", required=False, default=(), nargs='+',
-                        help="Specify the list of residues that you don't want"
-                             "to have mutated (Must write the list of residue position"
-                             "numbers)")
-    parser.add_argument("-x", "--xtc", required=False, action="store_true",
-                        help="Change the pdb format to xtc")
-    parser.add_argument("-cd", "--catalytic_distance", required=False, default=3.5, type=float,
-                        help="The distance considered to be catalytic")
-    parser.add_argument("-tem", "--template", required=False, nargs="+",
-                        help="Path to external forcefield templates")
-    parser.add_argument("-sk", "--skip", required=False, nargs="+",
-                        help="skip the processing of ligands by PlopRotTemp")
-    parser.add_argument("-rot", "--rotamers", required=False, nargs="+",
-                        help="Path to external rotamers templates")
-    parser.add_argument("-e", "--equilibration", required=False, action="store_true",
-                        help="Set equilibration")
-    parser.add_argument("-l", "--log", required=False, action="store_true",
-                        help="write logs")
-    parser.add_argument("-da", "--dihedral_atoms", required=False, nargs="+",
-                        help="The 4 atom necessary to calculate the dihedrals in format chain id:res number:atom name")
-    parser.add_argument("-im", "--improve", required=False, choices=("R", "S"), default="R",
-                        help="The enantiomer that should improve")
-    parser.add_argument("-tu", "--turn", required=False, type=int,
-                        help="the round of plurizyme generation, not needed for the 1st round")
-    parser.add_argument("-en", "--energy_threshold", required=False, type=int, help="The number of steps to analyse")
-    parser.add_argument("--QM", required=False, help="The path to the QM charges")
-    parser.add_argument("-br","--box_radius", required=False, type=int, help="Radius of the exploration box")
-    parser.add_argument("-mut", "--mutation", required=False, nargs="+",
-                        choices=('ALA', 'CYS', 'GLU', 'ASP', 'GLY', 'PHE', 'ILE', 'HIS', 'LYS', 'MET', 'LEU', 'ASN',
-                                 'GLN', 'PRO', 'SER', 'ARG', 'THR', 'TRP', 'VAL', 'TYR'),
-                        help="The aminoacid in 3 letter code")
-    parser.add_argument("-cst", "--conservative", required=False, choices=(1, 2), default=None, type=int,
-                        help="How conservative should the mutations be, choises are 1 and 2")
-    parser.add_argument("-pw", "--profile_with", required=False, choices=("Binding Energy", "currentEnergy"),
-                        default="Binding Energy", help="The metric to generate the pele profiles with")
-    args = parser.parse_args()
-
-    return [args.input, args.position, args.ligchain, args.ligname, args.atoms, args.cpus_per_mutant, args.test,
-            args.polarize_metals, args.multiple, args.seed, args.dir, args.nord, args.pdb_dir, args.hydrogen,
-            args.consec, args.sbatch, args.steps, args.dpi, args.box, args.trajectory, args.out, args.plot,
-            args.analyse, args.thres, args.single_mutagenesis, args.plurizyme_at_and_res, args.radius,
-            args.fixed_resids, args.polarization_factor, args.total_cpus, args.xtc, args.catalytic_distance,
-            args.template, args.skip, args.rotamers, args.equilibration, args.log, args.cpus_per_task, args.improve,
-            args.turn, args.energy_threshold, args.QM, args.dihedral_atoms, args.box_radius, args.mutation,
-            args.conservative, args.profile_with]
-
-
-class CreateSlurmFiles:
-    """
-    Creates the 2 necessary files for the pele simulations
-    """
-
-    def __init__(self, input_, ligchain, ligname, atoms, position=(), cpus_mutant=25, dir_=None, hydrogen=True,
-                 multiple=False, pdb_dir="pdb_files", consec=False, test=False, cu=False, seed=12345, nord=False,
-                 steps=1000, dpi=800, box=30, traj=10, output="summary", plot_dir=None, opt="distance", thres=-0.1,
-                 single_mutagenesis=None, plurizyme_at_and_res=None, radius=5.0, fixed_resids=(),
-                 factor=None, total_cpus=None, xtc=False, cata_dist=3.5, template=None, skip=None, rotamers=None,
-                 equilibration=True, log=False, cpt=None, improve="R", turn=None, energy_thres=None, QM=None,
-                 dihedral=None, box_radius=None, mut=None, conservative=None, profile_with="Binding Energy"):
-        """
-        Initialize the CreateLaunchFiles object
-
-        Parameters
-        ___________
-        input_: str
-            A  PDB file's path
-        ligchain: str
-            the chain ID where the ligand is located
-        ligname: str
-            the residue name of the ligand in the PDB
-        atoms: list[str]
-            list of atom of the residue to follow, in this format --> chain ID:position:atom name
-        position: list[str]
-            [chain ID:position] of the residue, for example [A:139,..]
-        cpus_mutant: int, optional
-            how many cpus do you want to use
-        dir_: str, optional
-            Name of the folder ofr the simulations
-        hydrogens: bool, optional
-            Leave it true since it removes hydrogens (mostly unnecessary) but creates an error for CYS
-        multiple: bool, optional
-            Specify if to mutate 2 positions at the same pdb
-        pdb_dir: str, optional
-            The name of the folder where the mutated PDB files will be stored
-        consec: bool, optional
-            Consecutively mutate the PDB file for several rounds
-        test: bool, optional
-            Setting the simulation to test mode
-        cu: bool, optional
-            Set it to true if there are metals in the system
-        seed: int, optional
-            A seed number to make the simulations reproducible
-        nord: bool, optional
-            True if the system is managed by LSF
-        steps: int, optional
-            The number of PELE steps
-        dpi : int, optional
-            The quality of the plots
-        box : int, optional
-            how many points are used for the box plots
-        traj : int, optional
-            how many top pdbs are extracted from the trajectories
-        output : str, optional
-            name of the output file for the pdfs
-        plot_dir : str
-            Name for the results folder
-        opt : str, optional
-            choose if to analyse distance, energy or both
-        thres : float, optional
-            The threshold for the mutations to be included in the pdf
-        single_mutagenesis: str
-            The new residue to mutate the positions to, in 3 letter or 1 letter code
-        plurizyme_at_and_res: str
-            Chain_ID:position:atom_name, which will be the center around the search for neighbours
-        radius: float, optional
-            The radius for the neighbours search
-        fixed_resids. list[position_num]
-            A list of residues positions to avoid mutating
-        factor: int, optional
-            The number to divide the metal charges
-        Total_cpus: int, optional
-            The total number of cpus available
-        xtc: bool, optional
-            Set to True if you want to change the pdb format to xtc
-        cata_dist: float, optional
-            The catalytic distance
-        template: str, optional
-            Path to the external forcefield templates
-        skip: str, optional
-            Skip the processing of ligands by PlopRotTemp
-        rotamers: str: optional
-            Path to the external rotamers
-        equilibration: bool, optional
-            True to include equilibration steps
-        log: bool, optional
-            True to write the log files of simulations
-        improve: str
-            The enantiomer that should improve
-        turn: int, optional
-            The round of the plurizyme generation
-        energy_thres: int, optional
-            The binding energy to consider for catalytic poses
-        QM: str, optional
-            The path to the QM charges
-        dihedral: list[str]
-            The 4 atoms that form the dihedral in format chain ID:position:atom name
-        box_radius: int, optional
-            The radius of the exploration box
-        mut: list[str], optional
-            The list of mutations to perform
-        conservative: int, optional
-            How conservative should be the mutations according to Blossum62
-        profile_with: str, optional
-            The metric to generate the pele profiles with
-        """
-
-        self.input = input_
-        self.ligchain = ligchain
-        self.ligname = ligname
-        if atoms:
-            assert len(atoms) % 2 == 0, "Introduce pairs of atoms to follow"
-            self.atoms = " ".join(atoms)
-        else:
-            self.atoms = None
-        self.cpus = cpus_mutant
-        self.test = test
-        self.slurm = None
-        self.cu = cu
-        self.seed = seed
-        self.nord = nord
-        if multiple and len(position) == 2:
-            self.len = 400
-        elif single_mutagenesis and plurizyme_at_and_res:
-            _ = neighbourresidues(input_, plurizyme_at_and_res, radius, fixed_resids)
-            self.len = len(_)
-        else:
-            self.len = len(position) * 19 + 1
-        if position:
-            self.position = " ".join(position)
-        else:
-            self.position = None
-        self.hydrogen = hydrogen
-        self.multiple = multiple
-        self.consec = consec
-        self.dir = dir_
-        self.pdb_dir = pdb_dir
-        self.steps = steps
-        self.dpi = dpi
-        self.box = box
-        self.traj = traj
-        self.output = output
-        self.plot_dir = plot_dir
-        self.opt = opt
-        self.thres = thres
-        self.single = single_mutagenesis
-        self.pluri = plurizyme_at_and_res
-        self.radius = radius
-        self.avoid = fixed_resids
-        self.factor = factor
-        self.total_cpus = total_cpus
-        self.xtc = xtc
-        self.cata_dist = cata_dist
-        if template:
-            self.template = " ".join(template)
-        else:
-            self.template = None
-        if skip:
-            self.skip = " ".join(skip)
-        else:
-            self.skip = None
-        if rotamers:
-            self.rotamer = " ".join(rotamers)
-        else:
-            self.rotamer = None
-        self.equilibration = equilibration
-        self.log = log
-        if dihedral:
-            self.dihedral_atoms = " ".join(dihedral)
-        else:
-            self.dihedral_atoms = None
-        self.cpt = cpt
-        self.improve = improve
-        self.turn = turn
-        self.energy_thres = energy_thres
-        self.qm = QM
-        self.box_radius = box_radius
-        if mut:
-            self.mut = " ".join(mut)
-        else:
-            self.mut = None
-        if conservative:
-            self.conservative = conservative
-        else:
-            self.conservative = None
-        self.profile_with = profile_with
-
-    def _size(self):
-        """
-        A function to calculate the size of the PDB file
-
-        Returns
-        ________
-        residues length: int
-        """
-        parser = PDB.PDBParser(QUIET=True)
-        structure = parser.get_structure(self.input[:-4], self.input)
-        residues = list(structure.get_residues())
-
-        return len(residues)
-
-    def slurm_creation(self):
-        """
-        Creates the slurm running files for PELE in sbatch managed systems
-        """
-        if not self.dir:
-            name = basename(self.input).replace(".pdb", "")
-        else:
-            name = basename(self.dir)
-        self.slurm = "{}.sh".format(name)
-        with open(self.slurm, "w") as slurm:
-            lines = ["#!/bin/bash\n", "#SBATCH -J {}\n".format(name), "#SBATCH --output={}.out\n".format(name),
-                     "#SBATCH --error={}.err\n".format(name)]
-            if self.test:
-                lines.append("#SBATCH --qos=debug\n")
-            if self.cpt:
-                lines.append("#SBATCH --cpus-per-task={}\n".format(self.cpt))
-            if self.total_cpus:
-                real_cpus = self.total_cpus
-            else:
-                real_cpus = self.cpus * self.len + 1
-            lines.append("#SBATCH --ntasks={}\n\n".format(real_cpus))
-
-            lines2 = ['module purge\n',
-                      'export PELE="/gpfs/projects/bsc72/PELE++/mniv/V1.6.2-b1/"\n',
-                      'export SCHRODINGER="/gpfs/projects/bsc72/SCHRODINGER_ACADEMIC"\n',
-                      'module load intel mkl impi gcc # 2> /dev/null\n', 'module load boost/1.64.0 ANACONDA/2019.10\n',
-                      'eval "$(conda shell.bash hook)"\n',
-                      "conda activate /gpfs/projects/bsc72/conda_envs/platform/1.6.0\n\n"]
-
-            argument_list = []
-            arguments = "-i {} -lc {} -ln {} ".format(self.input, self.ligchain, self.ligname)
-            argument_list.append(arguments)
-            if self.atoms:
-                argument_list.append("-at {} ".format(self.atoms))
-            if self.position:
-                argument_list.append("-p {} ".format(self.position))
-            if self.seed != 12345:
-                argument_list.append("--seed {} ".format(self.seed))
-            if self.cpus != 25:
-                argument_list.append("-cpm {} ".format(self.cpus))
-            if self.total_cpus:
-                argument_list.append("-tcpus {} ".format(self.total_cpus))
-            if not self.hydrogen:
-                argument_list.append("-hy ")
-            if self.consec:
-                argument_list.append("-co ")
-            if self.multiple:
-                argument_list.append("-m ")
-            if self.cu:
-                argument_list.append("-po ")
-            if self.qm:
-                argument_list.append("--QM {} ".format(self.qm))
-            if self.box_radius:
-                argument_list.append("-br {} ".format(self.box_radius))
-            if self.nord:
-                argument_list.append("--nord ")
-            if self.pdb_dir != "pdb_files":
-                argument_list.append("-pd {} ".format(self.pdb_dir))
-            if self.dir:
-                argument_list.append("--dir {} ".format(self.dir))
-            if self.equilibration:
-                argument_list.append("-e ")
-            if self.profile_with != "Binding Energy":
-                argument_list.append("-pw {} ".format(self.profile_with))
-            if self.log:
-                argument_list.append("-l ")
-            if self.xtc:
-                argument_list.append("-x ")
-            if self.steps != 1000:
-                argument_list.append("--steps {} ".format(self.steps))
-            if self.dpi != 800:
-                argument_list.append("--dpi {} ".format(self.dpi))
-            if self.box != 30:
-                argument_list.append("--box {} ".format(self.box))
-            if self.traj != 10:
-                argument_list.append("-tr {} ".format(self.traj))
-            if self.output != "summary":
-                argument_list.append("--out {} ".format(self.output))
-            if self.plot_dir:
-                argument_list.append("--plot {} ".format(self.plot_dir))
-            if self.opt != "distance":
-                argument_list.append("-an {} ".format(self.opt))
-            if self.thres != 0.0:
-                argument_list.append("--thres {} ".format(self.thres))
-            if self.cata_dist != 3.5:
-                argument_list.append("-cd {} ".format(self.cata_dist))
-            if self.single and self.pluri:
-                argument_list.append("-sm {} ".format(self.single))
-                argument_list.append("-PR {} ".format(self.pluri))
-                if self.radius != 5.0:
-                    argument_list.append("-r {} ".format(self.radius))
-                if len(self.avoid) != 0:
-                    argument_list.append("-f {} ".format(self.avoid))
-            if self.cu and self.factor:
-                argument_list.append("-fa {} ".format(self.factor))
-            if self.template:
-                argument_list.append("-tem {} ".format(self.template))
-            if self.mut:
-                argument_list.append("-mut {} ".format(self.mut))
-            if self.rotamer:
-                argument_list.append("-rot {} ".format(self.rotamer))
-            if self.skip:
-                argument_list.append("-sk {} ".format(self.skip))
-            if self.dihedral_atoms:
-                argument_list.append("-da {} ".format(self.dihedral_atoms))
-                argument_list.append("-im {} ".format(self.improve))
-            if self.turn:
-                argument_list.append("-tu {} ".format(self.turn))
-            if self.energy_thres:
-                argument_list.append("-en {} ".format(self.energy_thres))
-            if self.conservative:
-                argument_list.append("-cst {} ".format(self.conservative))
-            all_arguments = "".join(argument_list)
-            python = "/gpfs/projects/bsc72/conda_envs/saturated/bin/python -m satumut.simulation {}\n".format(
-                all_arguments)
-            lines2.append(python)
-            lines.extend(lines2)
-            slurm.writelines(lines)
-
-        return self.slurm
-
-    def slurm_nord(self):
-        """
-        Create slurm files for PELE in LSF managed systems
-        """
-        if not self.dir:
-            name = basename(self.input).replace(".pdb", "")
-        else:
-            name = basename(self.dir)
-        self.slurm = "{}.sh".format(name)
-        with open(self.slurm, "w") as slurm:
-            lines = ["#!/bin/bash\n", "#BSUB -J PELE\n", "#BSUB -oo {}.out\n".format(name),
-                     "#BSUB -eo {}.err\n".format(name)]
-            if self.test:
-                lines.append("#BSUB -q debug\n")
-                lines.append("#BSUB -W 01:00\n")
-            else:
-                lines.append('#BSUB -q bsc_ls')
-                lines.append("#BSUB -W 48:00\n")
-
-            if self.total_cpus:
-                real_cpus = self.total_cpus
-            else:
-                real_cpus = self.cpus * self.len + 1
-            lines.append("#BSUB -n {}\n\n".format(real_cpus))
-
-            lines2 = ['module purge\n',
-                      'module load intel gcc openmpi/1.8.1 boost/1.63.0 MKL/11.3 GTK+3/3.2.4\n',
-                      'module load ANACONDA/2020.11\n',
-                      'eval "$(conda shell.bash hook)"\n',
-                      'conda activate /gpfs/projects/bsc72/conda_envs/platform/1.6.0_nord\n']
-
-            argument_list = []
-            arguments = "-i {} -lc {} -ln {} ".format(self.input, self.ligchain, self.ligname)
-            argument_list.append(arguments)
-            if self.atoms:
-                argument_list.append("-at {} ".format(self.atoms))
-            if self.position:
-                argument_list.append("-p {} ".format(self.position))
-            if self.seed != 12345:
-                argument_list.append("--seed {} ".format(self.seed))
-            if self.cpus != 25:
-                argument_list.append("-cpm {} ".format(self.cpus))
-            if self.total_cpus:
-                argument_list.append("-tcpus {} ".format(self.total_cpus))
-            if not self.hydrogen:
-                argument_list.append("-hy ")
-            if self.consec:
-                argument_list.append("-co ")
-            if self.multiple:
-                argument_list.append("-m ")
-            if self.cu:
-                argument_list.append("-po ")
-            if self.mut:
-                argument_list.append("-mut {} ".format(self.mut))
-            if self.nord:
-                argument_list.append("--nord ")
-            if self.equilibration:
-                argument_list.append("-e ")
-            if self.profile_with != "Binding Energy":
-                argument_list.append("-pw {} ".format(self.profile_with))
-            if self.log:
-                argument_list.append("-l ")
-            if self.box_radius:
-                argument_list.append("-br {} ".format(self.box_radius))
-            if self.qm:
-                argument_list.append("--QM {} ".format(self.qm))
-            if self.pdb_dir != "pdb_files":
-                argument_list.append("-pd {} ".format(self.pdb_dir))
-            if self.dir:
-                argument_list.append("--dir {} ".format(self.dir))
-            if self.xtc:
-                argument_list.append("-x ")
-            if self.steps != 1000:
-                argument_list.append("--steps {} ".format(self.steps))
-            if self.dpi != 800:
-                argument_list.append("--dpi {} ".format(self.dpi))
-            if self.box != 30:
-                argument_list.append("--box {} ".format(self.box))
-            if self.traj != 10:
-                argument_list.append("-tr {} ".format(self.traj))
-            if self.output != "summary":
-                argument_list.append("--out {} ".format(self.output))
-            if self.plot_dir:
-                argument_list.append("--plot {} ".format(self.plot_dir))
-            if self.opt != "distance":
-                argument_list.append("-an {} ".format(self.opt))
-            if self.thres != 0.0:
-                argument_list.append("--thres {} ".format(self.thres))
-            if self.cata_dist != 3.5:
-                argument_list.append("-cd {} ".format(self.cata_dist))
-            if self.single and self.pluri:
-                argument_list.append("-sm {} ".format(self.single))
-                argument_list.append("-PR {} ".format(self.pluri))
-                if self.radius != 5.0:
-                    argument_list.append("-r {} ".format(self.radius))
-                if len(self.avoid) != 0:
-                    argument_list.append("-f {} ".format(self.avoid))
-            if self.cu and self.factor:
-                argument_list.append("-fa {} ".format(self.factor))
-            if self.template:
-                argument_list.append("-tem {} ".format(self.template))
-            if self.rotamer:
-                argument_list.append("-rot {} ".format(self.rotamer))
-            if self.skip:
-                argument_list.append("-sk {} ".format(self.skip))
-            if self.dihedral_atoms:
-                argument_list.append("-da {} ".format(self.dihedral_atoms))
-                argument_list.append("-im {} ".format(self.improve))
-            if self.turn:
-                argument_list.append("-tu {} ".format(self.turn))
-            if self.energy_thres:
-                argument_list.append("-en {} ".format(self.energy_thres))
-            if self.conservative:
-                argument_list.append("-cst {} ".format(self.conservative))
-            all_arguments = "".join(argument_list)
-            python = "/gpfs/projects/bsc72/conda_envs/saturated/bin/python -m satumut.simulation {}\n".format(
-                all_arguments)
-            lines2.append(python)
-            lines.extend(lines2)
-            slurm.writelines(lines)
-
-        return self.slurm
-
-
-def main():
-    input_, position, ligchain, ligname, atoms, cpus, test, cu, multiple, seed, dir_, nord, pdb_dir, \
-    hydrogen, consec, sbatch, steps, dpi, box, traj, out, plot_dir, analysis, thres, single_mutagenesis, \
-    plurizyme_at_and_res, radius, fixed_resids, factor, total_cpus, xtc, cata_dist, template, skip, \
-    rotamers, equilibration, log, cpt, improve, turn, energy_thres, QM, dihedral, box_radius, mut, conservative, \
-    profile_with = parse_args()
-
-    if dir_ and len(input_) > 1:
-        dir_ = None
-    for inp in input_:
-        run = CreateSlurmFiles(inp, ligchain, ligname, atoms, position, cpus, dir_, hydrogen,
-                               multiple, pdb_dir, consec, test, cu, seed, nord, steps, dpi, box, traj,
-                               out, plot_dir, analysis, thres, single_mutagenesis, plurizyme_at_and_res, radius,
-                               fixed_resids, factor, total_cpus, xtc, cata_dist, template, skip, rotamers,
-                               equilibration, log, cpt, improve, turn, energy_thres, QM, dihedral, box_radius, mut,
-                               conservative, profile_with)
-        if not nord:
-            slurm = run.slurm_creation()
-        else:
-            slurm = run.slurm_nord()
-        if sbatch and not nord:
-            call(["sbatch", "{}".format(slurm)])
-        if sbatch and nord:
-            call(["bsub", "<", "{}".format(slurm)])
-
-
-if __name__ == "__main__":
-    # Run this if this file is executed from command line but not if is imported as API
-    main()
->>>>>>> 932346d4
+    main()